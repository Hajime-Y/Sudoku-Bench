"""
Evaluate LLM on Sudoku puzzles using an API.

We call the LLM repeatedly:
  1) Provide an initial puzzle prompt.
  2) LLM responds with a single forced placement (e.g., <ANSWER>\nr3c6: 5\n</ANSWER>).
  3) We check if that placement is valid and correct based on the puzzle's known solution.
  4) If correct, we update the board and continue; if incorrect, we stop.
  5) Continue until the puzzle is solved or we reach a maximum number of steps.

Example Usage:
--------------
export OPENAI_API_KEY="your_openai_api_key"
export DATASET="challenge_100"
export API="openai"
export MODEL="gpt-4o-mini-2024-07-18"
python -m eval.run \
    --dataset ${DATASET} \
    --output_csv ../data/benchmark_results/${DATASET}/${MODEL}.csv \
    --api ${API} \
    --model ${MODEL} \
    --batch_size 20

Output:
-------
A CSV file with columns:
[
    "data_source",
    "puzzle_id",
    "model",
    "num_empty_cells",
    "shuffle_seed",
    "n_response_idx",
    "n_history_turns",
    "setting",
    "conversation",
    "num_rounds",
    "num_correct_placements",
    "final_solved",
    "final_board",
    "total_input_tokens",
    "total_output_tokens",
]

Plus a summary of average correctness/final-solved rates in stdout.
"""

import argparse
import asyncio
import json
import os
import sys
from typing import Any, Dict, List, Optional, Union
import uuid

# import aiohttp
# import anthropic
import datasets
import jinja2
# import openai
import pandas as pd
from tqdm import tqdm
# from transformers import AutoTokenizer
# try:
#     from vllm import AsyncLLMEngine, SamplingParams
#     from vllm.engine.arg_utils import AsyncEngineArgs
# except ImportError:
#     print("vllm not installed. Please install vllm to use it.")
#     AsyncLLMEngine = None
#     SamplingParams = None
#     AsyncEngineArgs = None

# Add smolagents imports
try:
    from smolagents import CodeAgent, LiteLLMModel
except ImportError:
    print("smolagents not installed. Please run `uv add smolagents litellm`")
    CodeAgent = None
    LiteLLMModel = None

# Add openai-agents imports
try:
    from agents import Agent as OpenAIAgent, Runner, Usage as OpenAIUsage, ModelSettings as OpenAIModelSettings # Import necessary components and alias Agent and Usage
except ImportError:
    print("openai-agents not installed. Please run `uv add openai-agents`")
    OpenAIAgent = None
    Runner = None
    OpenAIUsage = None
    OpenAIModelSettings = None

# Add langgraph imports
try:
    from langgraph.prebuilt import create_react_agent
    from langchain_openai import ChatOpenAI
except ImportError:
    print("langgraph or langchain-openai not installed. Please run `uv add langgraph langchain-openai`")
    create_react_agent = None
    ChatOpenAI = None

<<<<<<< HEAD
# Add pydantic-ai imports
try:
    from pydantic_ai import Agent as PydanticAgent
except ImportError:
    print("pydantic-ai not installed. Please run `uv add pydantic-ai`")
    PydanticAgent = None

=======
>>>>>>> 5a39aed1
from eval.prompts import (
    BOARD_PROMPT,
    PREFILLED_ASSISTANT_RESPONSE,
    RULE_PROMPT,
)
from eval.utils import (
    extract_action_from_response,
    pretty_print_visual_elements,
    random_fill_hints,
    smolagents_output_to_string,
    convert_to_pydanticai_messages,
)
from sudoku_ds import (
    SudokuAction,
    SudokuBoard,
)


async def process_one(
    args: argparse.Namespace,
    request: Dict,
    model: str,
) -> Dict:
    # Load data
    rules = request["rules"]
    current_board_ascii = request["initial_board"]
    solution_ascii = request["solution"]
    rows = request["rows"]
    cols = request["cols"]
    visual_elements = request["visual_elements"]
    if pd.isna(visual_elements) or visual_elements == "":
        visual_elements = None
    n_history_turns = request["n_history_turns"]

    # Construct setting string
    settings = []
    if n_history_turns == -1:
        settings.append("full-history")
    else:
        assert n_history_turns >= 0
        settings.append(f"{n_history_turns}-history-turns")
    if len(settings) == 0:
        setting = "default"
    else:
        setting = "_".join(settings)

    # Pretty print visual elements
    if visual_elements is None:
        pretty_visual_elements = None
    else:
        visual_elements = json.loads(visual_elements)
        pretty_visual_elements = pretty_print_visual_elements(visual_elements)

    # Construct boards
    solution_board = SudokuBoard.from_ascii(solution_ascii, rows, cols)
    current_board = SudokuBoard.from_ascii(current_board_ascii, rows, cols)
    max_rounds = current_board.to_ascii(unfilled=".").count(".")

    # Initial conversation
    rule_prompt = jinja2.Template(RULE_PROMPT).render(
        rows=rows,
        cols=cols,
        rules=rules,
        pretty_visual_elements=pretty_visual_elements,
    )
    # `history_conversation`` is for recording
    # Actual input conversation will be constructed before calling API
    history_conversation = [
        {"role": "user", "content": rule_prompt},
        {"role": "assistant", "content": PREFILLED_ASSISTANT_RESPONSE}
    ]

    # Initialize smolagents CodeAgent if api is smolagents
    agent = None
    runner_input = None # Initialize runner_input for openai_agents
    total_usage = None # Initialize usage counter
    total_input_tokens_lg = 0 # Initialize langgraph token counters
    total_output_tokens_lg = 0

    if args.agent_framework == "smolagents":
        if CodeAgent is None or LiteLLMModel is None:
            raise ImportError("smolagents is not installed. Please run `pip install -r requirements.txt`")
        # Use args.model as model_id for LiteLLMModel
        llm_model = LiteLLMModel(
            model_id=model,
            temperature=args.temperature,
            top_p=args.top_p,
            max_tokens=args.max_tokens,
            # top_k is not directly supported by LiteLLMModel, configure via model params if needed
        )
        agent = CodeAgent(
            tools=[], # No tools needed for Sudoku
            model=llm_model,
        )
    elif args.agent_framework == "openai_agents":
        if OpenAIAgent is None or Runner is None:
             raise ImportError("openai-agents is not installed. Please run `uv add openai-agents`")
        # Instructions combine rules and initial assistant prompt
        agent_instructions = f"{rule_prompt}\n\n{PREFILLED_ASSISTANT_RESPONSE}"
        agent = OpenAIAgent( # Use the aliased name
            name="SudokuSolver",
            instructions=agent_instructions,
            model=model, # Use the model specified in args
            model_settings=OpenAIModelSettings(
                temperature=args.temperature,
                top_p=args.top_p,
                max_tokens=args.max_tokens,
            )
        )

        # Initialize usage counter for openai_agents
        if OpenAIUsage is None:
            raise ImportError("openai-agents is not installed. Please run `uv add openai-agents`")
        total_usage = OpenAIUsage()
    elif args.agent_framework == "langgraph":
        if ChatOpenAI is None or create_react_agent is None:
             raise ImportError("langgraph or langchain-openai not installed. Please run `uv add langgraph langchain-openai`")

        # Process model name for langgraph with ChatOpenAI
        processed_model_name = model
        if "/" in model:
            prefix, suffix = model.split("/", 1)
            if prefix == "openai":
                processed_model_name = suffix
            else:
                raise ValueError(f"Unsupported model prefix for langgraph: {prefix}. Only 'openai/' is supported.")
        # If no "/" found, use the original model name

        if prefix == "openai":
            llm = ChatOpenAI(
                model=processed_model_name,
                temperature=args.temperature,
                top_p=args.top_p,
                max_tokens=args.max_tokens,
            )
<<<<<<< HEAD

        # LangGraph's ReAct agent doesn't explicitly take instructions like OpenAI Agents.
        agent = create_react_agent(llm, tools=[])

    elif args.agent_framework == "pydanticai":
        if PydanticAgent is None:
            raise ImportError("pydantic-ai is not installed. Please run `uv add pydantic-ai`")

        # Process model name for pydantic-ai
        # PydanticAI expects format like "openai:gpt-4"
        processed_model_id = model
        if "/" in model:
            prefix, suffix = model.split("/", 1)
            if prefix == "openai": # Currently only support openai prefix conversion
                processed_model_id = f"{prefix}:{suffix}"
            # Add other provider conversions if needed
            # else: raise ValueError(f"Unsupported model prefix for pydantic-ai: {prefix}")
        # If no known prefix, use the original model name (might need adjustments based on pydantic-ai support)

        agent = PydanticAgent(
            model_id=processed_model_id,
            model_settings={
                'temperature': args.temperature,
                'max_tokens': args.max_tokens,
                'top_p': args.top_p,
            },
        )

        # Initialize usage counter for pydantic-ai
        total_usage = {"input_tokens": 0, "output_tokens": 0}
=======
            
        # LangGraph's ReAct agent doesn't explicitly take instructions like OpenAI Agents.
        agent = create_react_agent(llm, tools=[])
>>>>>>> 5a39aed1

    num_correct_placements = 0
    assistant_response = None # Initialize assistant_response
    for round_idx in range(max_rounds):
        round_str = f"Round {round_idx + 1} / {max_rounds}"

        ##################
        ## Get response ##
        ################## 

        # Construct user prompt describing the current board
        board_prompt = jinja2.Template(BOARD_PROMPT).render(
            current_board=current_board.to_spaced_ascii(unfilled="."),
        )
        history_conversation.append({"role": "user", "content": board_prompt})

        # Construct input conversation
        # If full history, include all history turns
        if n_history_turns == -1:
            input_conversation = [
                {"role": message["role"], "content": message["content"]}
                for message in history_conversation
            ]
        # Otherwise
        # - First two prompts are fixed (rule prompt and prefilled assistant response)
        # - Last prompt is the current board
        # - In between, we add the most recent history turns
        else:
            input_conversation = [
                {"role": message["role"], "content": message["content"]}
                for message in \
                    history_conversation[:2] \
                    + history_conversation[2:-1][-2*n_history_turns:] \
                    + history_conversation[-1:]
            ]

        # Call agent
        if args.agent_framework == "smolagents":
            try:
                # For the first turn, combine rule and board prompts, and reset history
                if round_idx == 0:
                    # Use rule_prompt + PREFILLED_ASSISTANT_RESPONSE + current_board_prompt as the first user message
                    # Note: smol-agent's run expects a single string. We format it simply.
                    initial_user_message = f"User: {rule_prompt}\n\nAssistant: {PREFILLED_ASSISTANT_RESPONSE}\n\nUser: {board_prompt}"
                    # We need to run agent in a separate thread or use async version if available
                    # For now, using sync version, assuming it's okay for asyncio context (might block)
                    # TODO: Check smolagents documentation for async run or use asyncio.to_thread
                    # The initial 'history_conversation' is not directly used by agent.run's state
                    # We need to manually manage the state via reset=True/False
                    result = await asyncio.to_thread(
                        agent.run,
                        initial_user_message,
                        reset=True # Reset agent's internal memory
                    )
                # For subsequent turns, use only the current board prompt and don't reset
                else:
                    result = await asyncio.to_thread(
                        agent.run,
                        board_prompt,
                        reset=False # Maintain agent's internal memory
                    )
                assistant_response = smolagents_output_to_string(result)
            except Exception as e:
                # TODO: Implement retry logic similar to the original call_api if needed
                print(f"[Fail] {round_str}. Error calling smolagent: {e}")
                # Use the previous response if available, otherwise break
                if assistant_response is None:
                    break
                # If there was a previous response, try to reuse it or handle error
                print(f"Using previous response due to error.")

        elif args.agent_framework == "openai_agents":
            try:
                # For the first turn, runner_input is just the board prompt
                if round_idx == 0:
                    # The instructions already contain the rules and prefilled response
                    # So the first user message is just the initial board state
                    runner_input = [{"role": "user", "content": board_prompt}]
                # For subsequent turns, append the new board prompt to the previous conversation history
                else:
                    # Ensure runner_input is a list (should be from result.to_input_list())
                    if not isinstance(runner_input, list):
                         print(f"[Fail] {round_str}. Invalid runner_input state.")
                         break
                    runner_input.append({"role": "user", "content": board_prompt})

                # Run the agent
                # TODO: Add trace context manager if needed for detailed tracing
                result = await Runner.run(agent, runner_input)
                assistant_response = result.final_output

                # Prepare input for the next turn using the full history from the result
                runner_input = result.to_input_list()

                # Accumulate token usage
                if total_usage is not None:
                    for resp in result.raw_responses:
                        total_usage.add(resp.usage)

            except Exception as e:
                print(f"[Fail] {round_str}. Error calling OpenAI Agent: {e}")
                # Use the previous response if available, otherwise break
                if assistant_response is None:
                    break
                print(f"Using previous response due to error.")

        elif args.agent_framework == "langgraph":
            try:
                # Invoke the LangGraph agent asynchronously
                # The history is passed in the input dictionary under the 'messages' key
<<<<<<< HEAD
                result = await agent.ainvoke({"messages": input_conversation})
=======
                result = await agent.invoke({"messages": input_conversation})
>>>>>>> 5a39aed1

                # Extract the assistant's response message object (should be a dict)
                assistant_message_dict = result["messages"][-1]
                assistant_response = assistant_message_dict.content

                # Accumulate token usage if available in response_metadata
                usage = assistant_message_dict.response_metadata["token_usage"]
                total_input_tokens_lg += usage.get('prompt_tokens', 0)
                total_output_tokens_lg += usage.get('completion_tokens', 0)

            except Exception as e:
                print(f"[Fail] {round_str}. Error calling LangGraph Agent: {e}")
                # Use the previous response if available, otherwise break
                if assistant_response is None:
                    break
                print(f"Using previous response due to error.")

<<<<<<< HEAD
        elif args.agent_framework == "pydanticai":
            # Convert history to PydanticAI format
            pydantic_history = convert_to_pydanticai_messages(input_conversation, model)

            # Run PydanticAI agent
            result = await agent.run(message_history=pydantic_history)
            assistant_response = result.output

            # Get and accumulate token usage
            usage = result.usage()
            total_usage["input_tokens"] += usage.request_tokens or 0
            total_usage["output_tokens"] += usage.response_tokens or 0

=======
>>>>>>> 5a39aed1
        else:
             print(f"[Fail] {round_str}. Unsupported Agent Framework: {args.agent_framework}")
             break

        # Teriminate if no response
        if not assistant_response:
            print(f"{round_str}. No response from server.")
            break

        # Update conversation
        history_conversation.append({"role": "assistant", "content": assistant_response})

        #################################
        ## Solution-independent checks ##
        ################################# 

        # Extract action from response
        action = extract_action_from_response(assistant_response)
        # Terminate if no action found
        if not action:
            print(f"[Fail] {round_str}. No valid action found in response.")
            break

        # Convert to SudokuAction
        try:
            r_str, c_str, val_str = action
            sudoku_action = SudokuAction.from_tokens([
                "<vl>", f"<value{val_str}>", f"<r{r_str}>", f"<c{c_str}>"
            ])
        # Terminate if action parsing fails
        except Exception as e:
            print(f"[Fail] {round_str}. Error parsing action: {e}.")
            break

        # Update board state
        try:
            current_board.execute_action(sudoku_action)
        # Terminate if action execution fails
        except Exception as e:
            print(f"[Fail] {round_str}. Error executing action: {e}")
            break

        ###############################
        ## Solution-dependent checks ##
        ###############################

        # Check correctness
        action_row, action_col = sudoku_action.coordinates[0]
        ref = solution_board.get_cell(action_row, action_col).value.value
        hyp = sudoku_action.value.value 
        if hyp == ref:
            print(f"[Pass] {round_str}.")
            num_correct_placements += 1
        # Terminate if incorrect placement
        else:
            print(f"[Fail] {round_str}. Incorrect placement at {action_row}, {action_col}.")
            break

        # Teriminate if all cells are filled
        if '.' not in current_board.to_ascii(unfilled="."):
            print(f"[Pass] {round_str}. All cells filled.")
            break

    ##########################
    ## Final solution match ##
    ##########################

    # Check if solution is correct
    final_board_ascii = current_board.to_ascii(unfilled=".")
    final_solved = 1 if (final_board_ascii == solution_ascii) else 0

    # Get token counts if using smolagents
    total_input_tokens = 0
    total_output_tokens = 0
    if args.agent_framework == "smolagents" and agent is not None:
        token_counts = agent.monitor.get_total_token_counts()
        total_input_tokens = token_counts.get("input", 0)
        total_output_tokens = token_counts.get("output", 0)
    elif args.agent_framework == "openai_agents":
        total_input_tokens = total_usage.input_tokens
        total_output_tokens = total_usage.output_tokens
<<<<<<< HEAD
    elif args.agent_framework == "pydanticai":
        total_input_tokens = total_usage["input_tokens"]
        total_output_tokens = total_usage["output_tokens"]
=======
    elif args.agent_framework == "langgraph":
        total_input_tokens = total_input_tokens_lg
        total_output_tokens = total_output_tokens_lg
>>>>>>> 5a39aed1


    return {
        # From input
        "data_source": args.dataset,
        "puzzle_id": request["puzzle_id"],
        "model": args.model_save_name if args.model_save_name else f"{args.agent_framework}-{model}",
        "num_empty_cells": request["num_empty_cells"],
        "shuffle_seed": request["shuffle_seed"],
        "n_response_idx": request["n_response_idx"],
        "n_history_turns": n_history_turns,
        "setting": setting,
        "initial_board": request["initial_board"],
        # From output
        "conversation": json.dumps(history_conversation),
        "num_rounds": round_idx + 1,
        "num_correct_placements": num_correct_placements,
        "final_solved": final_solved,
        "final_board": final_board_ascii,
        # Added token counts
        "total_input_tokens": total_input_tokens,
        "total_output_tokens": total_output_tokens,
    }


async def process_batch(
    args: argparse.Namespace,
    requests: List[Dict],
    model: str,
    batch_size: int = 1
) -> List[Dict]:
    semaphore = asyncio.Semaphore(batch_size)
    async def process_with_semaphore(request):
        async with semaphore:
            return await process_one(
                args=args,
                request=request,
                model=model,
            )
    
    tasks = [process_with_semaphore(request) for request in requests]
    outputs = []
    
    # Process requests with progress bar
    with tqdm(total=len(tasks), desc="Processing requests") as pbar:
        for coro in asyncio.as_completed(tasks):
            result = await coro
            outputs.append(result)
            pbar.update(1)
    
    return outputs


def construct_request(
    puzzle_id: str,
    author: str,
    rules: str,
    visual_elements: Optional[str],
    initial_board: str,
    solution: str,
    rows: int,
    cols: int,
    num_empty_cells: int,
    shuffle_seed: Optional[int],
    n_response_idx: int,
    n_history_turns: int,
) -> Optional[Dict]:
    # Fill hints if needed
    if num_empty_cells > 0:
        initial_board = random_fill_hints(
            initial_board,
            solution,
            num_empty_cells,
            shuffle_seed,
        )
        if initial_board is None:
            return None
    return {
        "puzzle_id": puzzle_id,
        "author": author,
        "rules": rules,
        "visual_elements": visual_elements,
        "initial_board": initial_board,
        "solution": solution,
        "rows": rows,
        "cols": cols,
        "num_empty_cells": num_empty_cells,
        "shuffle_seed": shuffle_seed,
        "n_response_idx": n_response_idx,
        "n_history_turns": n_history_turns,
    }
    

def main():
    parser = argparse.ArgumentParser(description="Evaluate LLM on Sudoku puzzles in a multi-round manner.")

    # Filepaths
    parser.add_argument("--dataset", type=str, required=True, choices=["challenge_100", "nikoli_100", "ctc"],
                        help="Dataset to evaluate on.")
    parser.add_argument("--output_csv", type=str, required=True,
                        help="Output CSV path.")
    
    # Subset of puzzles to evaluate
    parser.add_argument("--iloc_start", type=int, default=0,
                        help="Start index of puzzles to evaluate.")
    parser.add_argument("--iloc_end", type=int, default=None,
                        help="End index of puzzles to evaluate (exclusive).")
    parser.add_argument("--ilocs", type=int, nargs="+",
                        help="Specific puzzle indices to evaluate. Overrides start/end.")

    # Eval setting
    parser.add_argument("--puzzle_size", type=int, default=None,
                        help="Filter puzzles by size (e.g., 4 for 4x4). If None, use all sizes.")
    # The number of evaluations for each puzzle is the product of the following four arguments.
    parser.add_argument("--num_empty_cells", type=int, nargs="+", default=[0, 10, 20],
                        help="Number of empty cells in the intial board after hint fill in random cells. "
                             "0 means the original board.")
    parser.add_argument("--shuffle_seeds", type=int, nargs="+", default=[0],
                        help="Shuffle seeds for the random hint fill. Only used if num_empty_cells > 0.")
    parser.add_argument("--n_response_idxs", type=int, nargs="+", default=[0],
                        help="If you want to run multiple trials per puzzle/hint/seed. E.g., [0,1,2,3,4] for 5 runs.")
    parser.add_argument("--n_history_turns", type=int, nargs="+", default=[5],
                        help="Number of history turns to include in each LLM prompt. -1 means full history. (Currently unused by smolagents)")

    # Model
    parser.add_argument("--agent_framework", type=str, default="smolagents",
<<<<<<< HEAD
                        choices=["smolagents", "openai_agents", "langgraph", "pydanticai"],
=======
                        choices=["smolagents", "openai_agents", "langgraph"],
>>>>>>> 5a39aed1
                        help="Agent Framework or direct API to use for evaluation.")
    parser.add_argument("--model", type=str, required=True,
                        help="Model name or path.")
    parser.add_argument("--model_save_name", type=str,
                        help="Model name in saved result. If not provided, use --model.")
    parser.add_argument("--max_tokens", type=int, default=8192,
                        help="Max tokens in each LLM response.")
    parser.add_argument("--temperature", type=float, default=0.1,
                        help="LLM temperature.")
    parser.add_argument("--top_p", type=float, default=0.95,
                        help="Top-p sampling probability.")
    parser.add_argument("--top_k", type=int, default=40,
                        help="Top-k sampling.")
    parser.add_argument("--batch_size", type=int, default=16,
                        help="Batch size for parallel processing.")
    parser.add_argument("--max_retries", type=int, default=3,
                        help="Max retries for API calls.")
    parser.add_argument("--retry_delay", type=float, default=5.0,
                        help="Delay (in second) between retries.")

    # vLLM specific
    parser.add_argument("--tensor_parallel_size", type=int, default=1,
                        help="Tensor parallel size for vLLM.")
    parser.add_argument("--pipeline_parallel_size", type=int, default=1,
                        help="Pipeline parallel size for vLLM.")
    parser.add_argument("--draft_model", type=str,
                        help="Use the draft model.")
    
    args = parser.parse_args()

    # Add check for n_history_turns when using agent frameworks that manage history
    if args.agent_framework in ["smolagents", "openai_agents"]:
        if any(n != -1 for n in args.n_history_turns):
            raise ValueError(
                f"--n_history_turns must be [-1] when using agent_framework='{args.agent_framework}'. "
                f"{args.agent_framework} manages its own history."
            )

    # Sanity check
    assert args.num_empty_cells != [0] or len(args.shuffle_seeds) == 1, \
        "shuffle_seed is only used when providing hints (i.e. num_empty_cells > 0)."

    # Load puzzle
    dataset = datasets.load_dataset("SakanaAI/Sudoku-Bench", args.dataset, split="test")
    
    # Filter by puzzle size if specified
    if args.puzzle_size is not None:
        print(f"Filtering dataset for puzzle size: {args.puzzle_size}x{args.puzzle_size}")
        original_count = len(dataset)
        dataset = dataset.filter(lambda example: example.get('rows') == args.puzzle_size and example.get('cols') == args.puzzle_size)
        filtered_count = len(dataset)
        print(f"Filtered dataset from {original_count} to {filtered_count} puzzles.")
        if filtered_count == 0:
            print(f"Warning: No puzzles found for size {args.puzzle_size}x{args.puzzle_size} in dataset {args.dataset}. Exiting.")
            return

    # Use a subset of puzzles if specified
    if args.ilocs is not None:
        ilocs = args.ilocs
    else:
        end_idx = args.iloc_end if args.iloc_end is not None else len(dataset)
        ilocs = range(args.iloc_start, end_idx)
    puzzle_rows = [dataset[i] for i in ilocs]
    print(f"Number of puzzles to evaluate: {len(puzzle_rows)}")

    # Construct requests
    requests = []
    for puzzle_row in puzzle_rows:
        for nhist in args.n_history_turns:
            for ne in args.num_empty_cells:
                for sseed in args.shuffle_seeds:
                    for nr_idx in args.n_response_idxs:
                        request = construct_request(
                            puzzle_id=puzzle_row["puzzle_id"],
                            author=puzzle_row["author"],
                            rules=puzzle_row["rules"],
                            visual_elements=puzzle_row["visual_elements"],
                            initial_board=puzzle_row["initial_board"],
                            solution=puzzle_row["solution"],
                            rows=puzzle_row["rows"],
                            cols=puzzle_row["cols"],
                            num_empty_cells=ne,
                            shuffle_seed=sseed,
                            n_response_idx=nr_idx,
                            n_history_turns=nhist,
                        )
                        if request is not None:
                            requests.append(request)
    print(f"Number of requests to process: {len(requests)}")

    # Process batch
    all_results = asyncio.run(process_batch(
        args=args,
        batch_size=args.batch_size,
        requests=requests,
        model=args.model
    ))

    # Convert results to DataFrame
    res_df = pd.DataFrame(all_results)
    if len(res_df) == 0:
        print("No results to save. Possibly no puzzles or an error occurred.")
        return

    # Print summary
    # We'll measure average number of correct placements and fraction of puzzles solved.
    group_cols = ["num_empty_cells", "setting", "model"]
    summary = (
        res_df
        .groupby(group_cols)
        .agg({
            "num_correct_placements": "mean",
            "final_solved": "mean"
        })
        .reset_index()
    )
    with pd.option_context("display.max_rows", None, "display.precision", 2):
        print(summary)

    # Save results to CSV
    os.makedirs(os.path.dirname(args.output_csv), exist_ok=True)
    res_df.to_csv(args.output_csv, index=False)
    print(f"\nResults saved to {args.output_csv}")


if __name__ == "__main__":
    main()<|MERGE_RESOLUTION|>--- conflicted
+++ resolved
@@ -97,7 +97,6 @@
     create_react_agent = None
     ChatOpenAI = None
 
-<<<<<<< HEAD
 # Add pydantic-ai imports
 try:
     from pydantic_ai import Agent as PydanticAgent
@@ -105,8 +104,6 @@
     print("pydantic-ai not installed. Please run `uv add pydantic-ai`")
     PydanticAgent = None
 
-=======
->>>>>>> 5a39aed1
 from eval.prompts import (
     BOARD_PROMPT,
     PREFILLED_ASSISTANT_RESPONSE,
@@ -242,7 +239,6 @@
                 top_p=args.top_p,
                 max_tokens=args.max_tokens,
             )
-<<<<<<< HEAD
 
         # LangGraph's ReAct agent doesn't explicitly take instructions like OpenAI Agents.
         agent = create_react_agent(llm, tools=[])
@@ -263,7 +259,7 @@
         # If no known prefix, use the original model name (might need adjustments based on pydantic-ai support)
 
         agent = PydanticAgent(
-            model_id=processed_model_id,
+            model=processed_model_id,
             model_settings={
                 'temperature': args.temperature,
                 'max_tokens': args.max_tokens,
@@ -273,11 +269,6 @@
 
         # Initialize usage counter for pydantic-ai
         total_usage = {"input_tokens": 0, "output_tokens": 0}
-=======
-            
-        # LangGraph's ReAct agent doesn't explicitly take instructions like OpenAI Agents.
-        agent = create_react_agent(llm, tools=[])
->>>>>>> 5a39aed1
 
     num_correct_placements = 0
     assistant_response = None # Initialize assistant_response
@@ -388,11 +379,7 @@
             try:
                 # Invoke the LangGraph agent asynchronously
                 # The history is passed in the input dictionary under the 'messages' key
-<<<<<<< HEAD
-                result = await agent.ainvoke({"messages": input_conversation})
-=======
                 result = await agent.invoke({"messages": input_conversation})
->>>>>>> 5a39aed1
 
                 # Extract the assistant's response message object (should be a dict)
                 assistant_message_dict = result["messages"][-1]
@@ -410,7 +397,6 @@
                     break
                 print(f"Using previous response due to error.")
 
-<<<<<<< HEAD
         elif args.agent_framework == "pydanticai":
             # Convert history to PydanticAI format
             pydantic_history = convert_to_pydanticai_messages(input_conversation, model)
@@ -424,8 +410,6 @@
             total_usage["input_tokens"] += usage.request_tokens or 0
             total_usage["output_tokens"] += usage.response_tokens or 0
 
-=======
->>>>>>> 5a39aed1
         else:
              print(f"[Fail] {round_str}. Unsupported Agent Framework: {args.agent_framework}")
              break
@@ -507,16 +491,12 @@
     elif args.agent_framework == "openai_agents":
         total_input_tokens = total_usage.input_tokens
         total_output_tokens = total_usage.output_tokens
-<<<<<<< HEAD
+    elif args.agent_framework == "langgraph":
+        total_input_tokens = total_input_tokens_lg
+        total_output_tokens = total_output_tokens_lg
     elif args.agent_framework == "pydanticai":
         total_input_tokens = total_usage["input_tokens"]
         total_output_tokens = total_usage["output_tokens"]
-=======
-    elif args.agent_framework == "langgraph":
-        total_input_tokens = total_input_tokens_lg
-        total_output_tokens = total_output_tokens_lg
->>>>>>> 5a39aed1
-
 
     return {
         # From input
@@ -642,11 +622,7 @@
 
     # Model
     parser.add_argument("--agent_framework", type=str, default="smolagents",
-<<<<<<< HEAD
                         choices=["smolagents", "openai_agents", "langgraph", "pydanticai"],
-=======
-                        choices=["smolagents", "openai_agents", "langgraph"],
->>>>>>> 5a39aed1
                         help="Agent Framework or direct API to use for evaluation.")
     parser.add_argument("--model", type=str, required=True,
                         help="Model name or path.")
